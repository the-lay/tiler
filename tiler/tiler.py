--- conflicted
+++ resolved
@@ -28,16 +28,6 @@
         The first values are used to pad the end and the end values are used to pad the beginning.
     """
 
-<<<<<<< HEAD
-    def __init__(self,
-                 data_shape: Union[Tuple, List],
-                 tile_shape: Union[Tuple, List],
-                 overlap: Union[int, float, Tuple, List] = 0,
-                 channel_dimension: Optional[int] = None,
-                 mode: str = 'constant',
-                 constant_value: float = 0.0,
-                 get_padding: bool = False):
-=======
     def __init__(
         self,
         data_shape: Union[Tuple, List],
@@ -46,8 +36,8 @@
         channel_dimension: Optional[int] = None,
         mode: str = "constant",
         constant_value: float = 0.0,
+        get_padding: bool = False
     ):
->>>>>>> c494cde0
         """Tiler class precomputes everything for tiling with specified parameters, without actually slicing data.
         You can access tiles individually with `Tiler.get_tile()` or with an iterator, both individually and in batches,
         with `Tiler.iterate()` (or the alias `Tiler.__call__()`).
@@ -105,12 +95,7 @@
         self.mode = mode
         if self.mode not in self.TILING_MODES:
             raise ValueError(
-<<<<<<< HEAD
                 f'{self.mode} is an unsupported tiling mode, please check the documentation.')
-=======
-                f"{self.mode} is an unsupported tiling mode, please check the documentation."
-            )
->>>>>>> c494cde0
 
         # Constant value used for constant tiling mode
         self.constant_value = constant_value
@@ -143,13 +128,6 @@
                 self._tile_overlap[self.channel_dimension] = 0
 
         elif isinstance(self.overlap, int):
-<<<<<<< HEAD
-            tile_shape_without_channel = self.tile_shape[np.arange(
-                self._n_dim) != self.channel_dimension]
-            if self.overlap < 0 or np.any(self.overlap >= tile_shape_without_channel):
-                raise ValueError(
-                    f'Integer overlap must be in range of 0 to {np.max(tile_shape_without_channel)}')
-=======
             tile_shape_without_channel = self.tile_shape[
                 np.arange(self._n_dim) != self.channel_dimension
             ]
@@ -157,7 +135,6 @@
                 raise ValueError(
                     f"Integer overlap must be in range of 0 to {np.max(tile_shape_without_channel)}"
                 )
->>>>>>> c494cde0
 
             self._tile_overlap: np.ndarray = np.array(
                 [self.overlap for _ in self.tile_shape]
@@ -178,15 +155,6 @@
                 "Unsupported overlap mode (not float, int, list or tuple)."
             )
 
-<<<<<<< HEAD
-        self._tile_step: np.ndarray = (
-            self.tile_shape - self._tile_overlap).astype(int)  # tile step
-
-        # Calculate mosaic (collection of tiles) shape
-        div, mod = np.divmod([self.data_shape[d] - self._tile_overlap[d]
-                              for d in range(self._n_dim)], self._tile_step)
-        if self.mode == 'drop':
-=======
         self._tile_step: np.ndarray = (self.tile_shape - self._tile_overlap).astype(
             int
         )  # tile step
@@ -197,7 +165,6 @@
             self._tile_step,
         )
         if self.mode == "drop":
->>>>>>> c494cde0
             self._indexing_shape = div
         else:
             self._indexing_shape = div + (mod != 0)
@@ -220,14 +187,9 @@
             self._tile_step[self.channel_dimension] = 0
 
         # Tile indexing
-<<<<<<< HEAD
-        self._tile_index = np.vstack(np.meshgrid(
-            *[np.arange(0, x) for x in self._indexing_shape], indexing='ij'))
-=======
         self._tile_index = np.vstack(
             np.meshgrid(*[np.arange(0, x) for x in self._indexing_shape], indexing="ij")
         )
->>>>>>> c494cde0
         self._tile_index = self._tile_index.reshape(self._n_dim, -1).T
         self.n_tiles = len(self._tile_index)
 
@@ -402,10 +364,6 @@
         # get tile data
         tile_corner = self._tile_index[tile_id] * self._tile_step
         # take the lesser of the tile shape and the distance to the edge
-<<<<<<< HEAD
-        sampling = [slice(tile_corner[d], np.min(
-            [self.data_shape[d], tile_corner[d] + self.tile_shape[d]])) for d in range(self._n_dim)]
-=======
         sampling = [
             slice(
                 tile_corner[d],
@@ -413,7 +371,6 @@
             )
             for d in range(self._n_dim)
         ]
->>>>>>> c494cde0
 
         if callable(data):
             sampling = [x.stop - x.start for x in sampling]
@@ -425,15 +382,6 @@
             tile_data = tile_data.copy()
 
         shape_diff = self.tile_shape - tile_data.shape
-<<<<<<< HEAD
-        if (self.mode != 'irregular') and np.any(shape_diff > 0):
-            if self.mode == 'constant':
-                tile_data = np.pad(tile_data, list((0, diff) for diff in shape_diff), mode=self.mode,
-                                   constant_values=self.constant_value)
-            elif self.mode == 'reflect' or self.mode == 'edge' or self.mode == 'wrap':
-                tile_data = np.pad(tile_data, list((0, diff)
-                                                   for diff in shape_diff), mode=self.mode)
-=======
         if (self.mode != "irregular") and np.any(shape_diff > 0):
             if self.mode == "constant":
                 tile_data = np.pad(
@@ -446,7 +394,6 @@
                 tile_data = np.pad(
                     tile_data, list((0, diff) for diff in shape_diff), mode=self.mode
                 )
->>>>>>> c494cde0
 
         return tile_data
 
@@ -475,14 +422,9 @@
         starting_corner = self._tile_step * self.get_tile_mosaic_position(tile_id, True)
         finish_corner = starting_corner + self.tile_shape
         if self.channel_dimension is not None and not with_channel_dim:
-<<<<<<< HEAD
-            dim_indices = list(range(self.channel_dimension)) + \
-                list(range(self.channel_dimension + 1, len(self._tile_step)))
-=======
             dim_indices = list(range(self.channel_dimension)) + list(
                 range(self.channel_dimension + 1, len(self._tile_step))
             )
->>>>>>> c494cde0
             starting_corner = starting_corner[dim_indices]
             finish_corner = finish_corner[dim_indices]
         return starting_corner, finish_corner
@@ -524,8 +466,9 @@
             np.ndarray: Shape of tiles mosaic.
         """
         if self.channel_dimension is not None and not with_channel_dim:
-<<<<<<< HEAD
-            return self._indexing_shape[~(np.arange(self._n_dim) == self.channel_dimension)]
+            return self._indexing_shape[
+                ~(np.arange(self._n_dim) == self.channel_dimension)
+            ]
         return self._indexing_shape
 
     def calculate_padding(self,
@@ -533,7 +476,7 @@
                           tile_shape: np.ndarray,
                           overlap: np.ndarray,
                           pprint: Optional[bool] = False) -> np.ndarray:
-        """Calculates the Padding from a given input. 
+        """Calculates the Padding from a given input.
 
 
         Parameters
@@ -646,10 +589,4 @@
                 f"Input: data_shape=\t{data_shape},\t tile_shape={tile_shape}\noverlap=\t{overlap}\noverlap_perc=\t{overlap_perc}\npads=\t\t{list(pads)}\n~~~~~~~~~~~~~~~~~~~~")
 
         # done?
-        return overlap, overlap_perc, pads
-=======
-            return self._indexing_shape[
-                ~(np.arange(self._n_dim) == self.channel_dimension)
-            ]
-        return self._indexing_shape
->>>>>>> c494cde0
+        return overlap, overlap_perc, pads