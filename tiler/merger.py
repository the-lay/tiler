--- conflicted
+++ resolved
@@ -56,17 +56,8 @@
         (Ronneberger et al. 2015, U-Net paper)
     """
 
-<<<<<<< HEAD
-    def __init__(self,
-                 tiler: Tiler,
-                 window: Union[None, str, np.ndarray] = None,
-                 logits: int = 0,
-                 atol: float = 1e-10):
-=======
     def __init__(
-        self, tiler: Tiler, window: Union[None, str, np.ndarray] = None, logits: int = 0
-    ):
->>>>>>> c494cde0
+        self, tiler: Tiler, window: Union[None, str, np.ndarray] = None, logits: int = 0, atol: float = 1e-10):
         """Merger precomputes everything for merging together tiles created by given Tiler.
 
         TODO:
@@ -179,12 +170,8 @@
             self.window = window
         else:
             raise ValueError(
-<<<<<<< HEAD
-                f'Unsupported type for window function ({type(window)}), expected str or np.ndarray.')
-=======
                 f"Unsupported type for window function ({type(window)}), expected str or np.ndarray."
             )
->>>>>>> c494cde0
 
     def reset(self) -> None:
         """Reset data and normalization buffers.
@@ -226,16 +213,11 @@
             )
 
         data_shape = np.array(data.shape)
-<<<<<<< HEAD
-        expected_tile_shape = ((self.logits, ) + tuple(self.tiler.tile_shape)
-                               ) if self.logits > 0 else tuple(self.tiler.tile_shape)
-=======
         expected_tile_shape = (
             ((self.logits,) + tuple(self.tiler.tile_shape))
             if self.logits > 0
             else tuple(self.tiler.tile_shape)
         )
->>>>>>> c494cde0
 
         if self.tiler.mode != "irregular":
             if not np.all(np.equal(data_shape, expected_tile_shape)):
@@ -262,14 +244,9 @@
 
         # TODO check for self.data and data dtypes mismatch?
         if self.logits > 0:
-<<<<<<< HEAD
-            self.data[tuple([slice(None, None, None)] + sl)
-                      ] += (data * self.window[tuple(win_sl[1:])])
-=======
             self.data[tuple([slice(None, None, None)] + sl)] += (
                 data * self.window[tuple(win_sl[1:])]
             )
->>>>>>> c494cde0
             self.weights_sum[tuple(sl)] += self.window[tuple(win_sl[1:])]
         else:
             self.data[tuple(sl)] += data * self.window[tuple(win_sl)]
@@ -294,13 +271,6 @@
 
         if batch_id < 0 or batch_id >= n_batches:
             raise IndexError(
-<<<<<<< HEAD
-                f'Out of bounds. There are {n_batches} batches of {batch_size}, starting from index 0.')
-
-        # add each tile in a batch with computed tile_id
-        for data_i, tile_i in enumerate(range(batch_id * batch_size,
-                                              min((batch_id + 1) * batch_size, len(self.tiler)))):
-=======
                 f"Out of bounds. There are {n_batches} batches of {batch_size}, starting from index 0."
             )
 
@@ -310,11 +280,10 @@
                 batch_id * batch_size, min((batch_id + 1) * batch_size, len(self.tiler))
             )
         ):
->>>>>>> c494cde0
             self.add(tile_i, data[data_i])
 
     def norm_by_weights(self, data: np.ndarray, weights: np.ndarray, atol: float = 1e-10, in_place: bool = True) -> np.ndarray:
-        """Normalised applied weights such that sum guarantees approx. 1. 
+        """Normalised applied weights such that sum guarantees approx. 1.
 
         Parameters
         ----------
@@ -372,19 +341,8 @@
         """
         data = self.data
 
-<<<<<<< HEAD
         # normalize weights to have final sum_up to 1
         data = self.norm_by_weights(data, self.weights_sum, self.atol)
-=======
-        if unpad:
-            sl = [
-                slice(None, self.tiler.data_shape[i])
-                for i in range(len(self.tiler.data_shape))
-            ]
-
-            if self.logits:
-                sl = [slice(None, None, None)] + sl
->>>>>>> c494cde0
 
         if unpad:
             if not hasattr(self.tiler, 'pads'):
